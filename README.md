# DAViD: Data-efficient and Accurate Vision Models from Synthetic Data

The repo accompanies the ICCV 2025 paper [DAViD: Data-efficient and Accurate Vision Models from Synthetic Data](https://microsoft.github.io/DAViD) and contains instructions for downloading and using the SynthHuman dataset and models described in the paper.

## 📊 The SynthHuman Dataset

<img src="docs/img/SynthHuman-F.jpg" alt="Face Data" width="33%"/><img src="docs/img/SynthHuman-UB.jpg" alt="Upper Body Data" width="33%"/><img src="docs/img/SynthHuman-FB.jpg" alt="Full Body Data" width="33%"/>

The SynthHuman dataset contains approximately 300,000 images of synthetic humans with ground-truth annotations for foreground alpha masks, absolute depth, surface normals and camera intrinsics. There are approximately 100,000 images for each of three camera scenarios: face, upper-body and full-body. The data is generated using the latest version of our synthetic data generation pipeline, which has been used to create a number of datasets: [Face Synthetics](https://microsoft.github.io/FaceSynthetics/), [SimpleEgo](https://aka.ms/SimpleEgo) and [SynthMoCap](https://aka.ms/SynthMoCap). Ground-truth annotations are per-pixel with perfect accuracy due to the graphics-based rendering pipeline:

<img src="docs/img/GT_annotations.jpg" alt="Face Data" width="50%"/>

### Data Format

The dataset contains TODO samples. Each sample is made up of:

- `rgb_0000000.png` - RGB image
- `alpha_0000000.png` - foreground alpha mask
- `depth_0000000.exr` - absolute z-depth image in cm
- `normal_0000000.exr` - surface normal image (XYZ)
- `cam_0000000.txt` - camera intrinsics (see below)

The camera text file includes the standard intrinsic matrix:

```
f_x 0.0 c_x
0.0 f_y c_y
0.0 0.0 1.0
```

Where `f_x`, and `f_y` are in pixel units.
This can be easily loaded with `np.loadtxt(path_to_camera_txt)`.

### Downloading the Dataset

The dataset is broken in TODO zip files to make downloading easier.
Each zip file is approximately 8.75GB in size and contains 5000 samples.
To download the dataset simply run `download_data.py TARGET_DIRECTORY [--single-sample] [--single-chunk]` which will download and unzip the zips into the target folder.
You can optionally download a single sample or a single chunk to quickly take a look at the data.


<<<<<<< HEAD
## 🔓 Released Models

We release models for the following tasks:
<table>
  <thead>
    <tr>
      <th>Task</th>
      <th>Version</th>
      <th>ONNX Model</th>
      <th>Model Card</th>
    </tr>
  </thead>
  <tbody>
    <tr>
      <td rowspan="2">Soft Foreground Segmentation</td>
      <td>Base</td>
      <td><a href="https://facesyntheticspubwedata.z6.web.core.windows.net/iccv-2025/models/foreground-segmentation-model-vitb16_384.onnx">Download</a></td>
      <td rowspan="2"><a href="./model_cards/soft_foreground_segmentation_model.md">Model Card</a></td>
    </tr>
    <tr>
      <td>Large</td>
      <td><a href="https://facesyntheticspubwedata.z6.web.core.windows.net/iccv-2025/models/foreground-segmentation-model-vitl16_384.onnx">Download</a></td>
    </tr>
    <tr>
      <td rowspan="2">Relative Depth Estimation</td>
      <td>Base</td>
      <td><a href="https://facesyntheticspubwedata.z6.web.core.windows.net/iccv-2025/models/depth-model-vitb16_384.onnx">Download</a></td>
      <td rowspan="2"><a href="./model_cards/depth_model.md">Model Card</a></td>
    </tr>
    <tr>
      <td>Large</td>
      <td><a href="https://facesyntheticspubwedata.z6.web.core.windows.net/iccv-2025/models/depth-model-vitl16_384.onnx">Download</a></td>
    </tr>
    <tr>
      <td rowspan="2">Surface Normal Estimation</td>
      <td>Base</td>
      <td><a href="https://facesyntheticspubwedata.z6.web.core.windows.net/iccv-2025/models/normal-model-vitb16_384.onnx">Download</a></td>
      <td rowspan="2"><a href="./model_cards/surface_normal_model.md">Model Card</a></td>
    </tr>
    <tr>
      <td>Large</td>
      <td><a href="https://facesyntheticspubwedata.z6.web.core.windows.net/iccv-2025/models/normal-model-vitl16_384.onnx">Download</a></td>
    </tr>
    <tr>
      <td rowspan="1">Multi-Task Model</td>
            <td>Large</td>
      <td><a href="https://facesyntheticspubwedata.z6.web.core.windows.net/iccv-2025/models/multi-task-model-vitl16_384.onnx">Download</a></td>
      <td rowspan="1"><a href="./model_cards/multi_task_model.md">Model Card</a></td>
    </tr>
  </tbody>
</table>



## 🚀 Run the Demo

This demo supports running:

- Relative depth estimation
- Soft foreground segmentation
- Surface normal estimation

To install the requirements for running demo:
```bash
pip install -r requirement.txt
```

You can use either run:

1. A multi-task model that performs all tasks simultaneously

```bash
python demo.py \
  --image path/to/input.jpg \
  --multitask-model models/multitask.onnx
```
2. Or using individual models

```bash
python demo.py \
  --image path/to/input.jpg \
  --depth-model models/depth.onnx \
  --foreground-model models/foreground.onnx \
  --normal-model models/normal.onnx
```

🧠 **Notes:**
- The script expects ONNX models. Ensure the model paths are correct.
- If both multi-task and individual models are provided, results from both will be shown and compared.
- Foreground masks are used for improved visualization of depth and normals.

Here is an example output image after running the demo:

![](img/demo_result.png)


## ⚖️ License
=======
The SynthHuman dataset is licensed under the [CDLA-2.0  license](https://cdla.dev/permissive-2-0/).
The download script and other code is licensed under the [MIT license](https://mit-license.org/).
>>>>>>> 95d3683f

This repository contains components under different licenses:

- The SynthHuman dataset is available for **non-commercial** use, refer to [LICENSE-R-UDA.txt](/LICENSE-R-UDA.txt) for details.
- The models and runtime code are released under the permissive [LICENSE-MIT.txt](./LICENSE-MIT.txt).

<<<<<<< HEAD
## 📖 Citation
=======
### License

The DAViD models are licensed under the TODO.
The runtime scripts and other code are licensed under the [MIT license](https://mit-license.org/).

## Citation
>>>>>>> 95d3683f

If you use the SynthHuman Dataset or any of the DAViD models in your research, please cite the following:

```bibtex
@inproceedings{saleh2025david,
    title={{DAViD}: Data-efficient and Accurate Vision Models from Synthetic Data},
    author={Saleh, Fatemeh and Aliakbarian, Sadegh and Hewitt, Charlie and Petikam, Lohit and Xiao, Xian and Criminisi, Antonio and Cashman, Thomas J. and Baltru{\v{s}}aitis, Tadas},
    booktitle={Proceedings of the IEEE/CVF International Conference on Computer Vision (ICCV)},
    year={2025},
    month={October}
}
```<|MERGE_RESOLUTION|>--- conflicted
+++ resolved
@@ -1,6 +1,12 @@
 # DAViD: Data-efficient and Accurate Vision Models from Synthetic Data
 
 The repo accompanies the ICCV 2025 paper [DAViD: Data-efficient and Accurate Vision Models from Synthetic Data](https://microsoft.github.io/DAViD) and contains instructions for downloading and using the SynthHuman dataset and models described in the paper.
+
+## ⚖️ License
+This repository contains components under different licenses:
+
+- The SynthHuman dataset is available for non-commercial use, refer to [TODO.txt]() for details.
+- The models and runtime code are released under the permissive [LICENSE-MIT.txt](./LICENSE-MIT.txt).
 
 ## 📊 The SynthHuman Dataset
 
@@ -38,8 +44,10 @@
 To download the dataset simply run `download_data.py TARGET_DIRECTORY [--single-sample] [--single-chunk]` which will download and unzip the zips into the target folder.
 You can optionally download a single sample or a single chunk to quickly take a look at the data.
 
+### Dataset License
+The SynthHuman dataset is licensed under the [CDLA-2.0  license](https://cdla.dev/permissive-2-0/).
+The download script and other code is licensed under the [LICENSE-MIT.txt](./LICENSE-MIT.txt).
 
-<<<<<<< HEAD
 ## 🔓 Released Models
 
 We release models for the following tasks:
@@ -93,70 +101,11 @@
 </table>
 
 
+### Model License
 
-## 🚀 Run the Demo
+DAViD models, and codes are licensed under the [LICENSE-MIT.txt](./LICENSE-MIT.txt).
 
-This demo supports running:
-
-- Relative depth estimation
-- Soft foreground segmentation
-- Surface normal estimation
-
-To install the requirements for running demo:
-```bash
-pip install -r requirement.txt
-```
-
-You can use either run:
-
-1. A multi-task model that performs all tasks simultaneously
-
-```bash
-python demo.py \
-  --image path/to/input.jpg \
-  --multitask-model models/multitask.onnx
-```
-2. Or using individual models
-
-```bash
-python demo.py \
-  --image path/to/input.jpg \
-  --depth-model models/depth.onnx \
-  --foreground-model models/foreground.onnx \
-  --normal-model models/normal.onnx
-```
-
-🧠 **Notes:**
-- The script expects ONNX models. Ensure the model paths are correct.
-- If both multi-task and individual models are provided, results from both will be shown and compared.
-- Foreground masks are used for improved visualization of depth and normals.
-
-Here is an example output image after running the demo:
-
-![](img/demo_result.png)
-
-
-## ⚖️ License
-=======
-The SynthHuman dataset is licensed under the [CDLA-2.0  license](https://cdla.dev/permissive-2-0/).
-The download script and other code is licensed under the [MIT license](https://mit-license.org/).
->>>>>>> 95d3683f
-
-This repository contains components under different licenses:
-
-- The SynthHuman dataset is available for **non-commercial** use, refer to [LICENSE-R-UDA.txt](/LICENSE-R-UDA.txt) for details.
-- The models and runtime code are released under the permissive [LICENSE-MIT.txt](./LICENSE-MIT.txt).
-
-<<<<<<< HEAD
 ## 📖 Citation
-=======
-### License
-
-The DAViD models are licensed under the TODO.
-The runtime scripts and other code are licensed under the [MIT license](https://mit-license.org/).
-
-## Citation
->>>>>>> 95d3683f
 
 If you use the SynthHuman Dataset or any of the DAViD models in your research, please cite the following:
 
